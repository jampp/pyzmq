--- conflicted
+++ resolved
@@ -17,13 +17,9 @@
 from threading import Thread, Event
 
 import zmq
-<<<<<<< HEAD
-from zmq.tests import BaseZMQTestCase, have_gevent, GreenTest, skip_green
-=======
 from zmq.tests import (
     BaseZMQTestCase, have_gevent, GreenTest, skip_green, PYPY, SkipTest,
 )
->>>>>>> a83511a0
 
 
 #-----------------------------------------------------------------------------
